--- conflicted
+++ resolved
@@ -15,11 +15,7 @@
 # specific language governing permissions and limitations
 # under the License.
 # pylint: disable=broad-except,redefined-builtin,redefined-outer-name
-<<<<<<< HEAD
-=======
-import os
 from functools import wraps
->>>>>>> a060bec7
 from typing import (
     Dict,
     Literal,

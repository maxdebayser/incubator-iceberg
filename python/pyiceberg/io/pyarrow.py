--- conflicted
+++ resolved
@@ -48,11 +48,8 @@
 import pyarrow as pa
 import pyarrow.compute as pc
 import pyarrow.dataset as ds
-<<<<<<< HEAD
 import pyarrow.parquet as pq
 from pyarrow import ChunkedArray
-=======
->>>>>>> 1c6ee940
 from pyarrow.fs import (
     FileInfo,
     FileSystem,
@@ -603,17 +600,21 @@
         if file_schema is None:
             raise ValueError(f"Missing Iceberg schema in Metadata for file: {path}")
 
-<<<<<<< HEAD
-        arrow_table = pq.read_table(
-            source=fout,
-            schema=parquet_schema,
-            pre_buffer=True,
-            buffer_size=8 * ONE_MEGABYTE,
-            # We only want to filter when there are no positional deletes,
-            # Otherwise we'll mess up the positions
-            filters=pyarrow_filter if positional_deletes is None else None,
+        fragment_scanner = ds.Scanner.from_fragment(
+            fragment=fragment,
+            schema=physical_schema,
+            filter=pyarrow_filter,
             columns=[col.name for col in file_project_schema.columns],
         )
+
+        if limit:
+            arrow_table = fragment_scanner.head(limit)
+            with rows_counter.get_lock():
+                if rows_counter.value >= limit:
+                    return None
+                rows_counter.value += len(arrow_table)
+        else:
+            arrow_table = fragment_scanner.to_table()
 
         if positional_deletes is not None:
             # It can be that there are multiple delete files on top,
@@ -640,23 +641,6 @@
             # Apply the user filter
             if pyarrow_filter is not None:
                 arrow_table.filter(pyarrow_filter)
-=======
-        fragment_scanner = ds.Scanner.from_fragment(
-            fragment=fragment,
-            schema=physical_schema,
-            filter=pyarrow_filter,
-            columns=[col.name for col in file_project_schema.columns],
-        )
-
-        if limit:
-            arrow_table = fragment_scanner.head(limit)
-            with rows_counter.get_lock():
-                if rows_counter.value >= limit:
-                    return None
-                rows_counter.value += len(arrow_table)
-        else:
-            arrow_table = fragment_scanner.to_table()
->>>>>>> 1c6ee940
 
         # If there is no data, we don't have to go through the schema
         if len(arrow_table) > 0:
@@ -728,7 +712,6 @@
         tables = [
             table
             for table in pool.starmap(
-<<<<<<< HEAD
                 func=_task_to_table,
                 iterable=[
                     (
@@ -739,17 +722,11 @@
                         projected_field_ids,
                         deletes_per_file.get(task.file.file_path),
                         case_sensitive,
+                        rows_counter,
+                        limit
                     )
                     for task in tasks
                 ],
-=======
-                func=_file_to_table,
-                iterable=[
-                    (fs, task, bound_row_filter, projected_schema, projected_field_ids, case_sensitive, rows_counter, limit)
-                    for task in tasks
-                ],
-                chunksize=None,  # we could use this to control how to materialize the generator of tasks (we should also make the expression above lazy)
->>>>>>> 1c6ee940
             )
             if table is not None
         ]

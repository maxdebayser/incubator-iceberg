--- conflicted
+++ resolved
@@ -24,21 +24,14 @@
 """
 from __future__ import annotations
 
-<<<<<<< HEAD
+import concurrent.futures
 import logging
-=======
-import concurrent.futures
->>>>>>> 9012232d
 import os
 import re
 from abc import ABC, abstractmethod
-<<<<<<< HEAD
-from concurrent.futures import Executor
+from concurrent.futures import Future
 from dataclasses import dataclass
 from enum import Enum
-=======
-from concurrent.futures import Future
->>>>>>> 9012232d
 from functools import lru_cache, singledispatch
 from itertools import chain
 from typing import (

--- conflicted
+++ resolved
@@ -26,25 +26,18 @@
 
 import multiprocessing
 import os
-<<<<<<< HEAD
-from functools import lru_cache
-from itertools import chain
-=======
 from abc import ABC, abstractmethod
 from functools import lru_cache, singledispatch
->>>>>>> f9f85e7f
+from itertools import chain
 from multiprocessing.pool import ThreadPool
 from multiprocessing.sharedctypes import Synchronized
 from typing import (
     TYPE_CHECKING,
     Any,
     Callable,
-<<<<<<< HEAD
     Dict,
     Generator,
-=======
     Generic,
->>>>>>> f9f85e7f
     Iterable,
     List,
     Optional,
@@ -510,7 +503,6 @@
     return boolean_expression_visit(expr, _ConvertToArrowExpression())
 
 
-<<<<<<< HEAD
 @lru_cache
 def _get_file_format(file_format: FileFormat, **kwargs: Dict[str, Any]) -> ds.FileFormat:
     if file_format == FileFormat.PARQUET:
@@ -605,8 +597,6 @@
         return None
 
 
-def _task_to_table(
-=======
 def pyarrow_to_schema(schema: pa.Schema) -> Schema:
     visitor = _ConvertToIceberg()
     return visit_pyarrow(schema, visitor)
@@ -791,8 +781,7 @@
         raise TypeError(f"Unsupported type: {primitive}")
 
 
-def _file_to_table(
->>>>>>> f9f85e7f
+def _task_to_table(
     fs: FileSystem,
     task: FileScanTask,
     bound_row_filter: BooleanExpression,

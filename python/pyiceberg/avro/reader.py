--- conflicted
+++ resolved
@@ -42,13 +42,9 @@
 from uuid import UUID
 
 from pyiceberg.avro.decoder import BinaryDecoder
-<<<<<<< HEAD
-from pyiceberg.schema import Schema, SchemaVisitor
-from pyiceberg.typedef import Record, StructProtocol
-=======
+from pyiceberg.typedef import Record
 from pyiceberg.schema import Schema, SchemaVisitorPerPrimitiveType
 from pyiceberg.typedef import StructProtocol
->>>>>>> 5a19b043
 from pyiceberg.types import (
     BinaryType,
     BooleanType,

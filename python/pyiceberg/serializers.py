# Licensed to the Apache Software Foundation (ASF) under one
# or more contributor license agreements.  See the NOTICE file
# distributed with this work for additional information
# regarding copyright ownership.  The ASF licenses this file
# to you under the Apache License, Version 2.0 (the
# "License"); you may not use this file except in compliance
# with the License.  You may obtain a copy of the License at
#
#   http://www.apache.org/licenses/LICENSE-2.0
#
# Unless required by applicable law or agreed to in writing,
# software distributed under the License is distributed on an
# "AS IS" BASIS, WITHOUT WARRANTIES OR CONDITIONS OF ANY
# KIND, either express or implied.  See the License for the
# specific language governing permissions and limitations
# under the License.

import codecs
import json
from typing import Union

from pyiceberg.io import InputFile, InputStream, OutputFile
from pyiceberg.table.metadata import TableMetadata, TableMetadataV1, TableMetadataV2


class FromByteStream:
    """A collection of methods that deserialize dictionaries into Iceberg objects"""

    @staticmethod
    def table_metadata(byte_stream: InputStream, encoding: str = "utf-8") -> TableMetadata:
        """Instantiate a TableMetadata object from a byte stream

        Args:
            byte_stream: A file-like byte stream object
            encoding (default "utf-8"): The byte encoder to use for the reader
        """
        reader = codecs.getreader(encoding)
        metadata = json.load(reader(byte_stream))  # type: ignore
        return TableMetadata.parse_obj(metadata)  # type: ignore


class FromInputFile:
    """A collection of methods that deserialize InputFiles into Iceberg objects"""

    @staticmethod
    def table_metadata(input_file: InputFile, encoding: str = "utf-8") -> TableMetadata:
        """Create a TableMetadata instance from an input file

        Args:
            input_file (InputFile): A custom implementation of the iceberg.io.file.InputFile abstract base class
            encoding (str): Encoding to use when loading bytestream

        Returns:
            TableMetadata: A table metadata instance

        """
<<<<<<< HEAD
        # 😢 https://github.com/apache/iceberg/pull/5436
        # with PyArrowFile(metadata_location) as file:
        #     metadata = TableMetadata.parse_obj(json.loads(file.read()))
        f = input_file.open()
        metadata = FromByteStream.table_metadata(byte_stream=f, encoding=encoding)
        f.close()
        return metadata
=======
        with input_file.open() as input_stream:
            return FromByteStream.table_metadata(byte_stream=input_stream, encoding=encoding)
>>>>>>> e5d771b3


class ToOutputFile:
    """A collection of methods that serialize Iceberg objects into files given an OutputFile instance"""

    @staticmethod
    def table_metadata(
        metadata: Union[TableMetadataV1, TableMetadataV2], output_file: OutputFile, overwrite: bool = False
    ) -> None:
        """Write a TableMetadata instance to an output file

        Args:
            output_file (OutputFile): A custom implementation of the iceberg.io.file.OutputFile abstract base class
            overwrite (bool): Where to overwrite the file if it already exists. Defaults to `False`.
        """
        with output_file.create(overwrite=overwrite) as output_stream:
            output_stream.write(metadata.json().encode("utf-8"))<|MERGE_RESOLUTION|>--- conflicted
+++ resolved
@@ -54,18 +54,8 @@
             TableMetadata: A table metadata instance
 
         """
-<<<<<<< HEAD
-        # 😢 https://github.com/apache/iceberg/pull/5436
-        # with PyArrowFile(metadata_location) as file:
-        #     metadata = TableMetadata.parse_obj(json.loads(file.read()))
-        f = input_file.open()
-        metadata = FromByteStream.table_metadata(byte_stream=f, encoding=encoding)
-        f.close()
-        return metadata
-=======
         with input_file.open() as input_stream:
             return FromByteStream.table_metadata(byte_stream=input_stream, encoding=encoding)
->>>>>>> e5d771b3
 
 
 class ToOutputFile:

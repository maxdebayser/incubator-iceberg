--- conflicted
+++ resolved
@@ -115,7 +115,6 @@
     return FooStruct()
 
 
-<<<<<<< HEAD
 @pytest.fixture(scope="session")
 def manifest_schema() -> Dict[str, Any]:
     return {
@@ -299,8 +298,8 @@
             },
         ],
     }
-=======
+
+
 @pytest.fixture
 def catalog() -> InMemoryCatalog:
-    return InMemoryCatalog("test.in.memory.catalog", {"test.key": "test.value"})
->>>>>>> 534f3c94
+    return InMemoryCatalog("test.in.memory.catalog", {"test.key": "test.value"})
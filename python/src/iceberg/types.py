--- conflicted
+++ resolved
@@ -29,7 +29,6 @@
 Notes:
   - https://iceberg.apache.org/#spec/#primitive-types
 """
-<<<<<<< HEAD
 import re
 from typing import (
     ClassVar,
@@ -42,29 +41,11 @@
 from pydantic import Field, PrivateAttr
 
 from iceberg.utils.iceberg_base_model import IcebergBaseModel
-
-
-class Singleton:
-    _instance = None
-
-    def __new__(cls):
-        if not isinstance(cls._instance, cls):
-            cls._instance = super().__new__(cls)
-        return cls._instance
-
+from iceberg.utils.singleton import Singleton
+
+#class IcebergType(IcebergBaseModel, metaclass=Singleton):
 
 class IcebergType(IcebergBaseModel):
-=======
-from dataclasses import dataclass, field
-from functools import cached_property
-from typing import ClassVar, Optional, Tuple
-
-from iceberg.utils.singleton import Singleton
-
-
-@dataclass(frozen=True)
-class IcebergType(metaclass=Singleton):
->>>>>>> 98dc9fe8
     """Base type for all Iceberg Types
 
     Example:
@@ -144,13 +125,10 @@
     __root__: str = Field()
     _length: int = PrivateAttr()
 
-<<<<<<< HEAD
     def __init__(self, length: int):
         super().__init__(__root__=f"fixed[{length}]")
         self._length = length
 
-=======
->>>>>>> 98dc9fe8
     @property
     def length(self) -> int:
         return self._length
@@ -170,7 +148,6 @@
 
     __root__: str = Field()
 
-<<<<<<< HEAD
     _precision: int = PrivateAttr()
     _scale: int = PrivateAttr()
 
@@ -185,8 +162,6 @@
     def precision(self) -> int:
         return self._precision
 
-=======
->>>>>>> 98dc9fe8
     @property
     def scale(self) -> int:
         return self._scale
@@ -216,7 +191,6 @@
         '2: bar: required long (Just a long)'
     """
 
-<<<<<<< HEAD
     field_id: int = Field(alias="id")
     name: str = Field()
     field_type: IcebergType = Field(alias="type")
@@ -245,13 +219,6 @@
         doc = "" if not self.doc else f" ({self.doc})"
         req = "required" if self.required else "optional"
         return f"{self.field_id}: {self.name}: {req} {self.field_type}{doc}"
-=======
-    field_id: int = field()
-    name: str = field()
-    field_type: IcebergType = field()
-    required: bool = field(default=True)
-    doc: Optional[str] = field(default=None, repr=False)
->>>>>>> 98dc9fe8
 
     @property
     def optional(self) -> bool:
@@ -272,7 +239,6 @@
     type: Literal["struct"] = "struct"
     fields: Tuple[NestedField, ...] = Field()
 
-<<<<<<< HEAD
     def __init__(self, *fields: NestedField, **data):
         # In case we use positional arguments, instead of keyword args
         if fields:
@@ -280,15 +246,6 @@
         super().__init__(**data)
 
     def __str__(self) -> str:
-=======
-    def __init__(self, *fields: NestedField, **kwargs):  # pylint: disable=super-init-not-called
-        if not fields and "fields" in kwargs:
-            fields = kwargs["fields"]
-        object.__setattr__(self, "fields", fields)
-
-    @cached_property
-    def string_type(self) -> str:
->>>>>>> 98dc9fe8
         return f"struct<{', '.join(map(str, self.fields))}>"
 
     def __repr__(self) -> str:
@@ -312,7 +269,6 @@
     element_required: bool = Field(alias="element-required", default=True)
     element_field: NestedField = Field(init=False, repr=False)
 
-<<<<<<< HEAD
     _instances: ClassVar[Dict[Tuple[bool, int, IcebergType], "ListType"]] = {}
 
     def __init__(
@@ -326,18 +282,6 @@
             required=data["element_required"],
             field_id=data["element_id"],
             field_type=data["element_type"],
-=======
-    def __post_init__(self):
-        object.__setattr__(
-            self,
-            "element",
-            NestedField(
-                name="element",
-                required=self.element_required,
-                field_id=self.element_id,
-                field_type=self.element_type,
-            ),
->>>>>>> 98dc9fe8
         )
         super().__init__(**data)
 
@@ -364,9 +308,6 @@
 
     class Config:
         fields = {"key_field": {"exclude": True}, "value_field": {"exclude": True}}
-
-<<<<<<< HEAD
-    _instances: ClassVar[Dict[Tuple[int, IcebergType, int, IcebergType, bool], "MapType"]] = {}
 
     def __init__(
         self,
@@ -386,19 +327,6 @@
         data["key_field"] = NestedField(name="key", field_id=data["key_id"], field_type=data["key_type"], required=True)
         data["value_field"] = NestedField(
             name="value", field_id=data["value_id"], field_type=data["value_type"], required=data["value_required"]
-=======
-    def __post_init__(self):
-        object.__setattr__(self, "key", NestedField(name="key", field_id=self.key_id, field_type=self.key_type, required=False))
-        object.__setattr__(
-            self,
-            "value",
-            NestedField(
-                name="value",
-                field_id=self.value_id,
-                field_type=self.value_type,
-                required=self.value_required,
-            ),
->>>>>>> 98dc9fe8
         )
         super().__init__(**data)
 
@@ -406,12 +334,7 @@
         return f"map<{self.key_type}, {self.value_type}>"
 
 
-<<<<<<< HEAD
-class BooleanType(PrimitiveType, Singleton):
-=======
-@dataclass(frozen=True)
 class BooleanType(PrimitiveType):
->>>>>>> 98dc9fe8
     """A boolean data type in Iceberg can be represented using an instance of this class.
 
     Example:
@@ -425,12 +348,7 @@
     __root__ = "boolean"
 
 
-<<<<<<< HEAD
-class IntegerType(PrimitiveType, Singleton):
-=======
-@dataclass(frozen=True)
 class IntegerType(PrimitiveType):
->>>>>>> 98dc9fe8
     """An Integer data type in Iceberg can be represented using an instance of this class. Integers in Iceberg are
     32-bit signed and can be promoted to Longs.
 
@@ -452,12 +370,7 @@
     __root__ = "int"
 
 
-<<<<<<< HEAD
-class LongType(PrimitiveType, Singleton):
-=======
-@dataclass(frozen=True)
 class LongType(PrimitiveType):
->>>>>>> 98dc9fe8
     """A Long data type in Iceberg can be represented using an instance of this class. Longs in Iceberg are
     64-bit signed integers.
 
@@ -483,12 +396,7 @@
     __root__ = "long"
 
 
-<<<<<<< HEAD
-class FloatType(PrimitiveType, Singleton):
-=======
-@dataclass(frozen=True)
 class FloatType(PrimitiveType):
->>>>>>> 98dc9fe8
     """A Float data type in Iceberg can be represented using an instance of this class. Floats in Iceberg are
     32-bit IEEE 754 floating points and can be promoted to Doubles.
 
@@ -512,12 +420,7 @@
     __root__ = "float"
 
 
-<<<<<<< HEAD
-class DoubleType(PrimitiveType, Singleton):
-=======
-@dataclass(frozen=True)
 class DoubleType(PrimitiveType):
->>>>>>> 98dc9fe8
     """A Double data type in Iceberg can be represented using an instance of this class. Doubles in Iceberg are
     64-bit IEEE 754 floating points.
 
@@ -532,12 +435,7 @@
     __root__ = "double"
 
 
-<<<<<<< HEAD
-class DateType(PrimitiveType, Singleton):
-=======
-@dataclass(frozen=True)
 class DateType(PrimitiveType):
->>>>>>> 98dc9fe8
     """A Date data type in Iceberg can be represented using an instance of this class. Dates in Iceberg are
     calendar dates without a timezone or time.
 
@@ -552,12 +450,7 @@
     __root__ = "date"
 
 
-<<<<<<< HEAD
-class TimeType(PrimitiveType, Singleton):
-=======
-@dataclass(frozen=True)
 class TimeType(PrimitiveType):
->>>>>>> 98dc9fe8
     """A Time data type in Iceberg can be represented using an instance of this class. Times in Iceberg
     have microsecond precision and are a time of day without a date or timezone.
 
@@ -572,12 +465,7 @@
     __root__ = "time"
 
 
-<<<<<<< HEAD
-class TimestampType(PrimitiveType, Singleton):
-=======
-@dataclass(frozen=True)
 class TimestampType(PrimitiveType):
->>>>>>> 98dc9fe8
     """A Timestamp data type in Iceberg can be represented using an instance of this class. Timestamps in
     Iceberg have microsecond precision and include a date and a time of day without a timezone.
 
@@ -592,12 +480,7 @@
     __root__ = "timestamp"
 
 
-<<<<<<< HEAD
-class TimestamptzType(PrimitiveType, Singleton):
-=======
-@dataclass(frozen=True)
 class TimestamptzType(PrimitiveType):
->>>>>>> 98dc9fe8
     """A Timestamptz data type in Iceberg can be represented using an instance of this class. Timestamptzs in
     Iceberg are stored as UTC and include a date and a time of day with a timezone.
 
@@ -612,12 +495,7 @@
     __root__ = "timestamptz"
 
 
-<<<<<<< HEAD
-class StringType(PrimitiveType, Singleton):
-=======
-@dataclass(frozen=True)
 class StringType(PrimitiveType):
->>>>>>> 98dc9fe8
     """A String data type in Iceberg can be represented using an instance of this class. Strings in
     Iceberg are arbitrary-length character sequences and are encoded with UTF-8.
 
@@ -632,12 +510,7 @@
     __root__ = "string"
 
 
-<<<<<<< HEAD
-class UUIDType(PrimitiveType, Singleton):
-=======
-@dataclass(frozen=True)
 class UUIDType(PrimitiveType):
->>>>>>> 98dc9fe8
     """A UUID data type in Iceberg can be represented using an instance of this class. UUIDs in
     Iceberg are universally unique identifiers.
 
@@ -652,12 +525,7 @@
     __root__ = "uuid"
 
 
-<<<<<<< HEAD
-class BinaryType(PrimitiveType, Singleton):
-=======
-@dataclass(frozen=True)
 class BinaryType(PrimitiveType):
->>>>>>> 98dc9fe8
     """A Binary data type in Iceberg can be represented using an instance of this class. Binaries in
     Iceberg are arbitrary-length byte arrays.
 
